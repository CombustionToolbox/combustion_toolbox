--- conflicted
+++ resolved
@@ -1,5 +1,4 @@
 function self = SolveProblem(self, ProblemType)
-<<<<<<< HEAD
     % Solve the given ProblemType with the conditions and mixture specified in self
     %
     % Args:
@@ -8,20 +7,7 @@
     %
     % Returns:
     %     self (struct):     Data of the mixtures (initial and final), conditions, databases
-
-=======
-    %
-    % USAGE:
-    %
-    %    self = SolveProblem(self, ProblemType)
-    %
-    % INPUTS:
-    %     :self:           Struct with all the data (initial mixture, conditions, and databases)
-    %     :ProblemType:    String with the name of the problem to solve
-    %
-    % OUTPUTS:
-    %     :self:           Struct with all the data (initial mixture, conditions, databases, and results)
->>>>>>> 2dc71462
+    
     try
         % Save Problem Type
         self.PD.ProblemType = ProblemType;
